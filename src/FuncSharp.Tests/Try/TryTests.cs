﻿using System;
using System.Collections.Generic;
using System.Linq;
using Xunit;

namespace FuncSharp.Tests
{
    public class TryTests
    {
<<<<<<< HEAD
        private static readonly Exception Exception = new NotImplementedException();
        private static readonly ITry<int, NotImplementedException> S1 = Try.Catch<int, NotImplementedException>(_ => 42);
        private static readonly ITry<int, NotImplementedException> E1 = Try.Catch<int, NotImplementedException>(_ => throw Exception);
        private static readonly ITry<int> S2 = Try.Create<int, Exception>(_ => 42);
        private static readonly ITry<int> E2 = Try.Create<int, Exception>(_ => throw Exception);
        private static readonly ITry<int, IEnumerable<Exception>> S3 = Try.Create<int, NotImplementedException>(_ => 42);
        private static readonly ITry<int, IEnumerable<Exception>> E3 = Try.Create<int, NotImplementedException>(_ => throw Exception);
=======
        private static readonly NotImplementedException Exception = new NotImplementedException();
        private static readonly ITry<int, NotImplementedException> Success = Try.Success<int, NotImplementedException>(42);
        private static readonly ITry<int, NotImplementedException> Error = Try.Error<int, NotImplementedException>(Exception);
>>>>>>> 7f6d4231

        [Fact]
        public void Catch()
        {
            var s = Try.Catch<int, Exception>(_ => 42);
            Assert.True(s.IsSuccess);
            Assert.Equal(42, s.Get());

            var e = Try.Catch<int, Exception>(_ => throw Exception);
            Assert.True(e.IsError);
            Assert.Throws<NotImplementedException>(() => e.Get());
        }

        [Fact]
        public void Get()
        {
            Assert.Equal(42, Success.Get());
            Assert.Equal(42, Success.Get(e => new InvalidOperationException("test")));

            Assert.Throws<NotImplementedException>(() => Error.Get());
            Assert.Throws<InvalidOperationException>(() => Error.Get(e => new InvalidOperationException("foo", e)));
        }

        [Fact]
        public void Map()
        {
            Assert.Equal(45, Success.Map(i => i + 3).Get());

            Assert.True(Error.Map(i => i + 3).IsError);
        }

        [Fact]
        public void MapError()
        {
            Assert.Equal(42, Success.MapError(e => new InvalidOperationException("foo", e)).Get());

            Assert.Throws<InvalidOperationException>(() => Error.MapError(e => new InvalidOperationException("foo", e)).Get());
        }

        [Fact]
        public void Where()
        {
<<<<<<< HEAD
            Assert.Equal(42, S1.Where(i => i > 40, _ => Exception).Get());
            Assert.Throws<NotImplementedException>(() => S1.Where(i => i > 50, _ => Exception).Get());
            Assert.Throws<NotImplementedException>(() => E1.Where(i => i > 40, _ => Exception).Get());
            Assert.Throws<NotImplementedException>(() => E2.Where(i => i > 50, _ => Exception).Get());

            Assert.Equal(42, ((ITry<int>)S2.Where(i => i > 40, _ => Exception)).Get());
            Assert.Throws<NotImplementedException>(() => ((ITry<int>)S2.Where(i => i > 50, _ => Exception)).Get());
            Assert.Throws<NotImplementedException>(() => ((ITry<int>)E2.Where(i => i > 40, _ => Exception)).Get());
            Assert.Throws<NotImplementedException>(() => ((ITry<int>)E2.Where(i => i > 50, _ => Exception)).Get());

            Assert.Equal(42, S3.Where(i => i > 40, _ => Exception).Get(e => e.First()));
            Assert.Throws<NotImplementedException>(() => S3.Where(i => i > 50, _ => Exception).Get(e => e.First()));
            Assert.Throws<NotImplementedException>(() => E3.Where(i => i > 40, _ => Exception).Get(e => e.First()));
            Assert.Throws<NotImplementedException>(() => E3.Where(i => i > 50, _ => Exception).Get(e => e.First()));
=======
            Assert.Equal(42, Success.Where(i => i > 40, _ => Exception).Get());
            Assert.Throws<NotImplementedException>(() => Success.Where(i => i > 50, _ => Exception).Get());
            Assert.Throws<NotImplementedException>(() => Error.Where(i => i > 40, _ => Exception).Get());
>>>>>>> 7f6d4231
        }

        [Fact]
        public void Aggregate()
        {
            var r1 = Try.Aggregate(Success, Success, success: Product2.Create);
            Assert.Equal(42, r1.Success.Get().ProductValue1);
            Assert.Equal(42, r1.Success.Get().ProductValue2);

            var r2 = Try.Aggregate(Success, Error, Product2.Create);
            Assert.Equal(Exception, r2.Error.Get().First());

            var r3 = Try.Aggregate(Error, Error, Product2.Create);
            Assert.True(r3.Error.Get().SequenceEqual(new[] { Exception, Exception }));

            var r4 = Try.Aggregate(new[] { Success, Success, Success });
            Assert.True(r4.Success.Get().SequenceEqual(new[] { 42, 42, 42 }));

            var r5 = Try.Aggregate(new[] { Success, Success, Success }, i => i.Sum(), e => e.Count());
            Assert.Equal(126, r5);

            var r6 = Try.Aggregate(new[] { Success, Error, Error }, i => i.Sum(), e => e.Count());
            Assert.Equal(2, r6);

            var r7 = Try.Aggregate(new[] { Success, Error, Success, Error });
            Assert.True(r7.Error.Get().SequenceEqual(new[] { Exception, Exception }));
        }
    }
}<|MERGE_RESOLUTION|>--- conflicted
+++ resolved
@@ -7,19 +7,9 @@
 {
     public class TryTests
     {
-<<<<<<< HEAD
-        private static readonly Exception Exception = new NotImplementedException();
-        private static readonly ITry<int, NotImplementedException> S1 = Try.Catch<int, NotImplementedException>(_ => 42);
-        private static readonly ITry<int, NotImplementedException> E1 = Try.Catch<int, NotImplementedException>(_ => throw Exception);
-        private static readonly ITry<int> S2 = Try.Create<int, Exception>(_ => 42);
-        private static readonly ITry<int> E2 = Try.Create<int, Exception>(_ => throw Exception);
-        private static readonly ITry<int, IEnumerable<Exception>> S3 = Try.Create<int, NotImplementedException>(_ => 42);
-        private static readonly ITry<int, IEnumerable<Exception>> E3 = Try.Create<int, NotImplementedException>(_ => throw Exception);
-=======
         private static readonly NotImplementedException Exception = new NotImplementedException();
         private static readonly ITry<int, NotImplementedException> Success = Try.Success<int, NotImplementedException>(42);
         private static readonly ITry<int, NotImplementedException> Error = Try.Error<int, NotImplementedException>(Exception);
->>>>>>> 7f6d4231
 
         [Fact]
         public void Catch()
@@ -62,26 +52,17 @@
         [Fact]
         public void Where()
         {
-<<<<<<< HEAD
-            Assert.Equal(42, S1.Where(i => i > 40, _ => Exception).Get());
-            Assert.Throws<NotImplementedException>(() => S1.Where(i => i > 50, _ => Exception).Get());
-            Assert.Throws<NotImplementedException>(() => E1.Where(i => i > 40, _ => Exception).Get());
-            Assert.Throws<NotImplementedException>(() => E2.Where(i => i > 50, _ => Exception).Get());
-
-            Assert.Equal(42, ((ITry<int>)S2.Where(i => i > 40, _ => Exception)).Get());
-            Assert.Throws<NotImplementedException>(() => ((ITry<int>)S2.Where(i => i > 50, _ => Exception)).Get());
-            Assert.Throws<NotImplementedException>(() => ((ITry<int>)E2.Where(i => i > 40, _ => Exception)).Get());
-            Assert.Throws<NotImplementedException>(() => ((ITry<int>)E2.Where(i => i > 50, _ => Exception)).Get());
-
-            Assert.Equal(42, S3.Where(i => i > 40, _ => Exception).Get(e => e.First()));
-            Assert.Throws<NotImplementedException>(() => S3.Where(i => i > 50, _ => Exception).Get(e => e.First()));
-            Assert.Throws<NotImplementedException>(() => E3.Where(i => i > 40, _ => Exception).Get(e => e.First()));
-            Assert.Throws<NotImplementedException>(() => E3.Where(i => i > 50, _ => Exception).Get(e => e.First()));
-=======
             Assert.Equal(42, Success.Where(i => i > 40, _ => Exception).Get());
             Assert.Throws<NotImplementedException>(() => Success.Where(i => i > 50, _ => Exception).Get());
             Assert.Throws<NotImplementedException>(() => Error.Where(i => i > 40, _ => Exception).Get());
->>>>>>> 7f6d4231
+            Assert.Throws<NotImplementedException>(() => Error.Where(i => i > 50, _ => Exception).Get());
+          
+            var s = Try.Success<int, IEnumerable<NotImplementedException>>(42);
+            var e = Try.Error<int, IEnumerable<NotImplementedException>>(Exception);
+            Assert.Equal(42, s.Where(i => i > 40, _ => Exception).Get(e => e.First()));
+            Assert.Throws<NotImplementedException>(() => s.Where(i => i > 50, _ => Exception).Get(e => e.First()));
+            Assert.Throws<NotImplementedException>(() => e.Where(i => i > 40, _ => Exception).Get(e => e.First()));
+            Assert.Throws<NotImplementedException>(() => e.Where(i => i > 50, _ => Exception).Get(e => e.First()));
         }
 
         [Fact]
