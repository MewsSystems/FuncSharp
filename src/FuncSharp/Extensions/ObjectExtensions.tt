﻿<#@ template debug="false" hostspecific="false" language="C#" #>
<#@ assembly name="System.Core" #>
<#@ import namespace="System" #>
<#@ import namespace="System.Linq" #>
<#@ output extension=".cs" #>
<#@ include file="../Helpers.ttinclude" #>
using System;
using System.Diagnostics;
using System.Diagnostics.Contracts;
using System.Threading.Tasks;

namespace FuncSharp
{
    public static class ObjectExtensions
    {
        [Pure]
        public static INonEmptyEnumerable<T> ToEnumerable<T>(this T value)
        {
            return NonEmptyEnumerable.Create(value);
        }

        [Pure]
        public static bool SafeEquals<T>(this T t, T other)
        {
            return Equals(t, other);
        }

        [Pure]
        public static bool SafeNotEquals<T>(this T t, T other)
        {
            return !t.SafeEquals(other);
        }

        [Pure]
        public static bool SafeEquals<T>(this T t, T? other)
            where T : struct
        {
            return ((T?)t).SafeEquals(other);
        }

        [Pure]
        public static bool SafeEquals<T>(this T? t, T other)
            where T : struct
        {
            return t.SafeEquals((T?)other);
        }

        [Pure]
        [Obsolete("Use Match instead.", error: true)]
        public static void MatchRef<A>(this IOption<A> a, Action<A> action = null, Action<Unit> otherwise = null)
        {
            throw new NotImplementedException();
        }

        [Pure]
        [DebuggerStepThrough]
        [Pure]
        public static void MatchRef<A>(this A a, Action<A> action = null, Action<Unit> otherwise = null)
            where A : class
        {
            if (a is not null)
            {
                if (action is not null)
                {
                    action(a);
                }
            }
            else if (otherwise is not null)
            {
                otherwise(Unit.Value);
            }
        }

        [Pure]
        [DebuggerStepThrough]
        [Pure]
        public static bool MatchRef<A>(this A a, Func<A, bool> func)
            where A : class
        {
            return a is not null && func(a);
        }

        [Obsolete("Use Match instead.", error: true)]
        public static B MatchRef<A, B>(this IOption<A> a, Func<A, B> func, Func<Unit, B> otherwise)
        {
            throw new NotImplementedException();
        }

        [Pure]
        [DebuggerStepThrough]
        [Pure]
        public static B MatchRef<A, B>(this A a, Func<A, B> func, Func<Unit, B> otherwise)
            where A : class
        {
            if (a is not null)
            {
                return func(a);
            }
            return otherwise(Unit.Value);
        }

        [Pure]
        [DebuggerStepThrough]
        [Pure]
        public static async Task<B> MatchRefAsync<A, B>(this A a, Func<A, Task<B>> func, Func<Unit, Task<B>> otherwise)
            where A : class
        {
            if (a is not null)
            {
                return await func(a);
            }
            return await otherwise(Unit.Value);
        }

        [Obsolete("Use Map instead.", error: true)]
        [Pure]
        public static B MapRef<A, B>(this IOption<A> a, Func<A, B> func)
        {
            throw new NotImplementedException();
        }

        [Pure]
        [DebuggerStepThrough]
        [Pure]
        public static B MapRef<A, B>(this A a, Func<A, B> func)
            where A : class
            where B : class
        {
            if (a is not null)
            {
                return func(a);
            }

            return null;
        }

        [Pure]
        [DebuggerStepThrough]
        [Pure]
        public static async Task<B> MapRefAsync<A, B>(this A a, Func<A, Task<B>> func)
            where A : class
            where B : class
        {
            if (a is not null)
            {
                return await func(a);
            }
            return default;
        }

        [Pure]
        [DebuggerStepThrough]
        [Pure]
         public static B? MapRefToVal<A, B>(this A a, Func<A, B> func)
            where A : class
            where B : struct
        {
            return a is not null
                ? func(a)
                : null;
        }

        [Pure]
        [DebuggerStepThrough]
        [Pure]
        public static B? MapRefToVal<A, B>(this A a, Func<A, B?> func)
            where A : class
            where B : struct
        {
            return a is not null
                ? func(a)
                : null;
        }

        [Pure]
        [DebuggerStepThrough]
        [Pure]
        public static void MatchVal<A>(this A? a, Action<A> action = null, Action<Unit> otherwise = null)
            where A : struct
        {
            if (a is not null)
            {
                if (action is not null)
                {
                    action(a.Value);
                }
            }
            else if (otherwise is not null)
            {
                otherwise(Unit.Value);
            }
        }

        [Pure]
        [DebuggerStepThrough]
        [Pure]
        public static bool MatchVal<A>(this A? a, Func<A, bool> func)
            where A : struct
        {
            return a is {} value && func(value);
        }

        [Pure]
        [DebuggerStepThrough]
        [Pure]
        public static B MatchVal<A, B>(this A? a, Func<A, B> func, Func<Unit, B> otherwise)
            where A : struct
        {
            return a is {} value
                ? func(value)
                : otherwise(Unit.Value);
        }

        [Pure]
        [DebuggerStepThrough]
        [Pure]
        public static B? MapVal<A, B>(this A? a, Func<A, B> func)
            where A : struct
            where B : struct
        {
            return a is {} value
                ? func(value)
                : null;
        }

        [Pure]
        [DebuggerStepThrough]
        [Pure]
        public static B? MapVal<A, B>(this A? a, Func<A, B?> func)
            where A : struct
            where B : struct
        {
            return a is {} value
                ? func(value)
                : null;
        }

        [Pure]
        [DebuggerStepThrough]
        [Pure]
        public static B MapValToRef<A, B>(this A? a, Func<A, B> func)
            where A : struct
            where B : class
        {
            return a is {} value
                ? func(value)
                : null;
        }

        [Pure]
        [DebuggerStepThrough]
        [Pure]
        public static async Task<B> MapValToRefAsync<A, B>(this A? a, Func<A, Task<B>> func)
            where A : struct
            where B : class
        {
            if (a is not null)
            {
                return await func(a.Value);
            }
            return default;
        }

        /// <summary>
        /// Casts the specified object to the given type.
        /// </summary>
        [Pure]
        public static IOption<A> As<A>(this object o)
            where A : class
        {
            return (o as A).ToOption();
        }

        /// <summary>
        /// Returns string representation of the object. If the object is null, return the optionally specified null text.
        /// </summary>
        [Pure]
        public static string SafeToString(this object o, string nullText = "null")
        {
            if (o == null)
            {
                return nullText;
            }
            return o.ToString();
        }

        /// <summary>
        /// Turns the specified value into an option.
        /// </summary>
        [Pure]
        public static IOption<A> ToOption<A>(this A value)
        {
            return Option.Create(value);
        }

        /// <summary>
        /// Turns the specified value into a successful try.
        /// </summary>
        [Pure]
        public static Try<A, E> ToTry<A, E>(this A value)
        {
            return Try.Success<A, E>(value);
        }

        /// <summary>
        /// Turns the specified error into a try.
        /// </summary>
        [Pure]
        public static Try<A, E> ToTry<A, E>(this E e)
        {
            return Try.Error<A, E>(e);
        }

<# for (var i = 1; i < MaxArity(); i++) { #>
        /// <summary>
        /// Creates a new <#= i #>-dimensional coproduct as a result of type match. The specified value will be on the first place 
        /// whose type matches type of the value. If none of the types matches type of the value, returns result of the fallback 
        /// function. In case when the fallback is null, throws an exception (optionally created by the otherwise function).
        /// </summary>
        [Pure]
        public static <#= CoproductImplType(i) #> AsCoproduct<#= TypeBracket(i) #>(this object value, Func<object, <#= CoproductImplType(i) #>> fallback = null, Func<Unit, Exception> otherwise = null)
        {
            switch (value) {
<#= Lines(i, j => Indent(16) + "case " + Type(j) + " " + Value(j) + ": return Coproduct" + i + ".Create" + GetOrdinal(j) + TypeBracket(i) + "(" + Value(j) + ");") #>
            }

            if (fallback != null)
            {
                return fallback(value);
            }
            if (otherwise != null)
            {
                throw otherwise(Unit.Value);
            }
            throw new ArgumentException("The value " + value.SafeToString() + " does not match any of the <#= i #> specified types.");
        }

        /// <summary>
        /// Creates a new <#= i #>-dimensional coproduct as a result of value match against the parameters. The specified value will
        /// be on the first place whose corresponding parameter equals the value. If none of the parameters matches the value, 
        /// returns result of the fallback function. In case when the fallback is null, throws an exception (optionally created by 
        /// the otherwise function).
        /// </summary>
        [Pure]
        public static <#= CoproductImplType(i) #> AsCoproduct<#= TypeBracket(i) #>(this object value, <#= Parameters(i) #>, Func<object, <#= CoproductImplType(i) #>> fallback = null, Func<Unit, Exception> otherwise = null)
        {
<#     for (var j = 1; j <= i; j++) { #>
            if (Equals(value, <#= Value(j) #>))
            {
                return Coproduct<#= i #>.Create<#= GetOrdinal(j) #><#= TypeBracket(i) #>((<#= Type(j) #>)value);
            }
<#     } #>
            if (fallback != null)
            {
                return fallback(value);
            }
            if (otherwise != null)
            {
                throw otherwise(Unit.Value);
            }
            throw new ArgumentException("The value " + value.SafeToString() + " does not match any of the <#= i #> specified values.");
        }

<#     if (i + 1 < MaxArity()) { #>
<#         var safeTypeBracket = "<" + Types(i, appendSeparator: true) + "object>"; #>
        /// <summary>
        /// Creates a new <#= i + 1 #>-dimensional coproduct as a result of type match. The specified value will be on the first place 
        /// whose type matches type of the value. If none of the types matches type of the value, then the value will be placed in 
        /// the last place.
        /// </summary>
        [Pure]
        public static <#= "Coproduct" + (i + 1) + safeTypeBracket #> AsSafeCoproduct<#= TypeBracket(i) #>(this object value)
        {
            return value.AsCoproduct(v => Coproduct<#= i + 1 #>.Create<#= GetOrdinal(i + 1) #><#= safeTypeBracket #>(v));
        }

        /// <summary>
        /// Creates a new <#= i + 1 #>-dimensional coproduct as a result of value match against the parameters. The specified value will
        /// be on the first place whose corresponding parameter equals the value. If none of the parameters equals the value, then 
        /// the value will be placed in the last place.
        /// </summary>
        [Pure]
        public static <#= "Coproduct" + (i + 1) + safeTypeBracket #> AsSafeCoproduct<#= TypeBracket(i) #>(this object value, <#= Parameters(i) #>)
        {
            return value.AsCoproduct(<#= Values(i) #>, null, v => Coproduct<#= i + 1 #>.Create<#= GetOrdinal(i + 1) #><#= safeTypeBracket #>(v));
        }

        /// <summary>
        /// Matches the value with the specified parameters and returns result of the corresponding function.
        /// </summary>
        [Pure]
        public static TResult Match<T, TResult>(
            this T value,
<#= Lines(i, j => Indent(12) + "T " + Value(j) + ", Func<T, TResult> f" + j, separator: ",") #>,
            Func<T, TResult> otherwise = null)
        {
<#     for (var j = 1; j <= i; j++) { #>
            if (Equals(value, <#= Value(j) #>))
            {
                return f<#= j #>(value);
            }
<#     } #>
            if (otherwise != null)
            {
                return otherwise(value);
            }
            throw new ArgumentException("The value " + value.SafeToString() + " does not match any of the <#= i #> specified values.");
        }

<<<<<<< HEAD
=======

>>>>>>> 6d2dea8e
        [Pure]
        public static async Task<TResult> MatchAsync<T, TResult>(
            this T value,
<#= Lines(i, j => Indent(12) + "T " + Value(j) + ", Func<T, Task<TResult>> f" + j, separator: ",") #>,
            Func<T, Task<TResult>> otherwise = null)
        {
<#     for (var j = 1; j <= i; j++) { #>
            if (Equals(value, <#= Value(j) #>))
            {
                return await f<#= j #>(value);
            }
<#     } #>
            if (otherwise != null)
            {
                return await otherwise(value);
            }
            throw new ArgumentException("The value " + value.SafeToString() + " does not match any of the <#= i #> specified values.");
        }

        /// <summary>
        /// Matches the value with the specified parameters and executes the corresponding function.
        /// </summary>
        [Pure]
        public static void Match<T>(
            this T value,
<#= Lines(i, j => Indent(12) + "T " + Value(j) + ", Action<T> f" + j, separator: ",") #>,
            Action<T> otherwise = null)
        {
<#     for (var j = 1; j <= i; j++) { #>
            if (Equals(value, <#= Value(j) #>))
            {
                f<#= j #>(value);
                return;
            }
<#     } #>
            if (otherwise != null)
            {
                otherwise(value);
                return;
            }
            throw new ArgumentException("The value " + value.SafeToString() + " does not match any of the <#= i #> specified values.");
        }

        [Pure]
        public static async Task MatchAsync<T>(
            this T value,
<#= Lines(i, j => Indent(12) + "T " + Value(j) + ", Func<T,Task> f" + j, separator: ",") #>,
            Func<T, Task> otherwise = null)
        {
<#     for (var j = 1; j <= i; j++) { #>
            if (Equals(value, <#= Value(j) #>))
            {
                await f<#= j #>(value);
                return;
            }
<#     } #>
            if (otherwise != null)
            {
                await otherwise(value);
                return;
            }
            throw new ArgumentException("The value " + value.SafeToString() + " does not match any of the <#= i #> specified values.");
        }

<#     } #>
<# } #>
    }
}<|MERGE_RESOLUTION|>--- conflicted
+++ resolved
@@ -407,10 +407,6 @@
             throw new ArgumentException("The value " + value.SafeToString() + " does not match any of the <#= i #> specified values.");
         }
 
-<<<<<<< HEAD
-=======
-
->>>>>>> 6d2dea8e
         [Pure]
         public static async Task<TResult> MatchAsync<T, TResult>(
             this T value,
