--- conflicted
+++ resolved
@@ -395,10 +395,6 @@
             throw new ArgumentException("The value " + value.SafeToString() + " does not match any of the 1 specified values.");
         }
 
-<<<<<<< HEAD
-=======
-
->>>>>>> 6d2dea8e
         [Pure]
         public static async Task<TResult> MatchAsync<T, TResult>(
             this T value,
@@ -556,10 +552,6 @@
             throw new ArgumentException("The value " + value.SafeToString() + " does not match any of the 2 specified values.");
         }
 
-<<<<<<< HEAD
-=======
-
->>>>>>> 6d2dea8e
         [Pure]
         public static async Task<TResult> MatchAsync<T, TResult>(
             this T value,
@@ -744,10 +736,6 @@
             throw new ArgumentException("The value " + value.SafeToString() + " does not match any of the 3 specified values.");
         }
 
-<<<<<<< HEAD
-=======
-
->>>>>>> 6d2dea8e
         [Pure]
         public static async Task<TResult> MatchAsync<T, TResult>(
             this T value,
@@ -959,10 +947,6 @@
             throw new ArgumentException("The value " + value.SafeToString() + " does not match any of the 4 specified values.");
         }
 
-<<<<<<< HEAD
-=======
-
->>>>>>> 6d2dea8e
         [Pure]
         public static async Task<TResult> MatchAsync<T, TResult>(
             this T value,
@@ -1201,10 +1185,6 @@
             throw new ArgumentException("The value " + value.SafeToString() + " does not match any of the 5 specified values.");
         }
 
-<<<<<<< HEAD
-=======
-
->>>>>>> 6d2dea8e
         [Pure]
         public static async Task<TResult> MatchAsync<T, TResult>(
             this T value,
@@ -1470,10 +1450,6 @@
             throw new ArgumentException("The value " + value.SafeToString() + " does not match any of the 6 specified values.");
         }
 
-<<<<<<< HEAD
-=======
-
->>>>>>> 6d2dea8e
         [Pure]
         public static async Task<TResult> MatchAsync<T, TResult>(
             this T value,
@@ -1766,10 +1742,6 @@
             throw new ArgumentException("The value " + value.SafeToString() + " does not match any of the 7 specified values.");
         }
 
-<<<<<<< HEAD
-=======
-
->>>>>>> 6d2dea8e
         [Pure]
         public static async Task<TResult> MatchAsync<T, TResult>(
             this T value,
@@ -2089,10 +2061,6 @@
             throw new ArgumentException("The value " + value.SafeToString() + " does not match any of the 8 specified values.");
         }
 
-<<<<<<< HEAD
-=======
-
->>>>>>> 6d2dea8e
         [Pure]
         public static async Task<TResult> MatchAsync<T, TResult>(
             this T value,
@@ -2439,10 +2407,6 @@
             throw new ArgumentException("The value " + value.SafeToString() + " does not match any of the 9 specified values.");
         }
 
-<<<<<<< HEAD
-=======
-
->>>>>>> 6d2dea8e
         [Pure]
         public static async Task<TResult> MatchAsync<T, TResult>(
             this T value,
@@ -2816,10 +2780,6 @@
             throw new ArgumentException("The value " + value.SafeToString() + " does not match any of the 10 specified values.");
         }
 
-<<<<<<< HEAD
-=======
-
->>>>>>> 6d2dea8e
         [Pure]
         public static async Task<TResult> MatchAsync<T, TResult>(
             this T value,
@@ -3220,10 +3180,6 @@
             throw new ArgumentException("The value " + value.SafeToString() + " does not match any of the 11 specified values.");
         }
 
-<<<<<<< HEAD
-=======
-
->>>>>>> 6d2dea8e
         [Pure]
         public static async Task<TResult> MatchAsync<T, TResult>(
             this T value,
@@ -3651,10 +3607,6 @@
             throw new ArgumentException("The value " + value.SafeToString() + " does not match any of the 12 specified values.");
         }
 
-<<<<<<< HEAD
-=======
-
->>>>>>> 6d2dea8e
         [Pure]
         public static async Task<TResult> MatchAsync<T, TResult>(
             this T value,
@@ -4109,10 +4061,6 @@
             throw new ArgumentException("The value " + value.SafeToString() + " does not match any of the 13 specified values.");
         }
 
-<<<<<<< HEAD
-=======
-
->>>>>>> 6d2dea8e
         [Pure]
         public static async Task<TResult> MatchAsync<T, TResult>(
             this T value,
@@ -4594,10 +4542,6 @@
             throw new ArgumentException("The value " + value.SafeToString() + " does not match any of the 14 specified values.");
         }
 
-<<<<<<< HEAD
-=======
-
->>>>>>> 6d2dea8e
         [Pure]
         public static async Task<TResult> MatchAsync<T, TResult>(
             this T value,
@@ -5106,10 +5050,6 @@
             throw new ArgumentException("The value " + value.SafeToString() + " does not match any of the 15 specified values.");
         }
 
-<<<<<<< HEAD
-=======
-
->>>>>>> 6d2dea8e
         [Pure]
         public static async Task<TResult> MatchAsync<T, TResult>(
             this T value,
@@ -5645,10 +5585,6 @@
             throw new ArgumentException("The value " + value.SafeToString() + " does not match any of the 16 specified values.");
         }
 
-<<<<<<< HEAD
-=======
-
->>>>>>> 6d2dea8e
         [Pure]
         public static async Task<TResult> MatchAsync<T, TResult>(
             this T value,
@@ -6211,10 +6147,6 @@
             throw new ArgumentException("The value " + value.SafeToString() + " does not match any of the 17 specified values.");
         }
 
-<<<<<<< HEAD
-=======
-
->>>>>>> 6d2dea8e
         [Pure]
         public static async Task<TResult> MatchAsync<T, TResult>(
             this T value,
@@ -6804,10 +6736,6 @@
             throw new ArgumentException("The value " + value.SafeToString() + " does not match any of the 18 specified values.");
         }
 
-<<<<<<< HEAD
-=======
-
->>>>>>> 6d2dea8e
         [Pure]
         public static async Task<TResult> MatchAsync<T, TResult>(
             this T value,
@@ -7424,10 +7352,6 @@
             throw new ArgumentException("The value " + value.SafeToString() + " does not match any of the 19 specified values.");
         }
 
-<<<<<<< HEAD
-=======
-
->>>>>>> 6d2dea8e
         [Pure]
         public static async Task<TResult> MatchAsync<T, TResult>(
             this T value,
