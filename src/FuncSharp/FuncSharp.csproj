--- conflicted
+++ resolved
@@ -2,11 +2,7 @@
   <PropertyGroup>
     <TreatWarningsAsErrors>true</TreatWarningsAsErrors>
     <NoWarn>CS1591</NoWarn>
-<<<<<<< HEAD
-    <Version>7.0.0-preview.2</Version>
-=======
-    <Version>7.0.0-preview.2.1</Version>
->>>>>>> fade1752
+    <Version>7.0.0-preview.3</Version>
     <AssemblyVersion>7.0.0</AssemblyVersion>
     <FileVersion>7.0.0</FileVersion>
     <PackageId>FuncSharp</PackageId>
@@ -17,7 +13,7 @@
     <PackageProjectUrl>https://github.com/MewsSystems/FuncSharp</PackageProjectUrl>
     <PackageLicenseExpression>MIT</PackageLicenseExpression>
     <PackageRequireLicenseAcceptance>false</PackageRequireLicenseAcceptance>
-    <PackageReleaseNotes>Brought back ToNonEmptyOption method until we have NonEmptyEnumerable.</PackageReleaseNotes>
+    <PackageReleaseNotes>Introduced NonEmptyEnumerable and a couple more extensions connected to it.</PackageReleaseNotes>
     <RepositoryType>git</RepositoryType>
     <RepositoryUrl>https://github.com/MewsSystems/FuncSharp</RepositoryUrl>
     <GeneratePackageOnBuild>true</GeneratePackageOnBuild>
